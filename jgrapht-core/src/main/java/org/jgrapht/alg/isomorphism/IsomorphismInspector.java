/*
 * (C) Copyright 2015-2018, by Fabian Späh and Contributors.
 *
 * JGraphT : a free Java graph-theory library
 *
 * This program and the accompanying materials are dual-licensed under
 * either
 *
 * (a) the terms of the GNU Lesser General Public License version 2.1
 * as published by the Free Software Foundation, or (at your option) any
 * later version.
 *
 * or (per the licensee's choosing)
 *
 * (b) the terms of the Eclipse Public License v1.0 as published by
 * the Eclipse Foundation.
 */
package org.jgrapht.alg.isomorphism;

import org.jgrapht.*;

import java.util.*;

/**
 * General interface for graph and subgraph isomorphism.
 *
 * @param <V> the type of the vertices
 * @param <E> the type of the edges
 */
public interface IsomorphismInspector<V, E>
{
    /**
     * Get an iterator over all calculated (isomorphic) mappings between two graphs.
<<<<<<< HEAD
     * 
     * @return an iterator over all calculated (isomorphic) mappings between two graphs
=======
     *
     * @return an iterator over all calculated (isomorphic) mappings between two graphs
     * @throws IsomorphismUndecidableException
>>>>>>> 9f2ce5b3
     */
    Iterator<GraphMapping<V, E>> getMappings();

    /**
     * Check if an isomorphism exists.
     *
     * @return true if there is an isomorphism, false if there is no isomorphism
<<<<<<< HEAD
=======
     * @throws IsomorphismUndecidableException
>>>>>>> 9f2ce5b3
     */
    boolean isomorphismExists();
}

// End IsomorphismInspector.java<|MERGE_RESOLUTION|>--- conflicted
+++ resolved
@@ -31,14 +31,9 @@
 {
     /**
      * Get an iterator over all calculated (isomorphic) mappings between two graphs.
-<<<<<<< HEAD
-     * 
-     * @return an iterator over all calculated (isomorphic) mappings between two graphs
-=======
      *
      * @return an iterator over all calculated (isomorphic) mappings between two graphs
      * @throws IsomorphismUndecidableException
->>>>>>> 9f2ce5b3
      */
     Iterator<GraphMapping<V, E>> getMappings();
 
@@ -46,10 +41,7 @@
      * Check if an isomorphism exists.
      *
      * @return true if there is an isomorphism, false if there is no isomorphism
-<<<<<<< HEAD
-=======
      * @throws IsomorphismUndecidableException
->>>>>>> 9f2ce5b3
      */
     boolean isomorphismExists();
 }
