--- conflicted
+++ resolved
@@ -268,14 +268,9 @@
          * @param vertices the vertices of the graph, that should be stored in the {@code head}
          *        bucket.
          */
-<<<<<<< HEAD
         BucketList(Collection<V> vertices)
         {
             head = new Bucket(vertices);
-=======
-        BucketList(Collection<V> vertices) {
-            head = new Bucket(vertices, priorityComparator); // we do not need a comparator
->>>>>>> 87a67e7d
             bucketMap = new HashMap<>(vertices.size());
             for (V vertex : vertices) {
                 bucketMap.put(vertex, head);
@@ -469,19 +464,9 @@
              *
              * @param vertices vertices to store in this bucket.
              */
-<<<<<<< HEAD
             Bucket(Collection<V> vertices)
             {
                 this.vertices = new HashSet<>(vertices);
-=======
-            Bucket(Collection<V> vertices, Comparator<V> c) {
-                if(c == null) {
-                    this.vertices = new PriorityQueue<>();
-                } else {
-                    this.vertices = new PriorityQueue<>(c);
-                }
-                this.vertices.addAll(vertices);
->>>>>>> 87a67e7d
             }
 
             /**
@@ -489,18 +474,9 @@
              *
              * @param vertex the vertex to store in this bucket.
              */
-<<<<<<< HEAD
             Bucket(V vertex)
             {
                 this.vertices = new HashSet<>();
-=======
-            Bucket(V vertex, Comparator<V> c) {
-                if(c == null) {
-                    this.vertices = new PriorityQueue<>();
-                } else {
-                    this.vertices = new PriorityQueue<>(c);
-                }
->>>>>>> 87a67e7d
                 vertices.add(vertex);
             }
             
