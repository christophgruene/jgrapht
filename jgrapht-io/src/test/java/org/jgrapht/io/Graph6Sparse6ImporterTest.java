/*
 * (C) Copyright 2017-2017, by Joris Kinable and Contributors.
 *
 * JGraphT : a free Java graph-theory library
 *
 * This program and the accompanying materials are dual-licensed under
 * either
 *
 * (a) the terms of the GNU Lesser General Public License version 2.1
 * as published by the Free Software Foundation, or (at your option) any
 * later version.
 *
 * or (per the licensee's choosing)
 *
 * (b) the terms of the Eclipse Public License v1.0 as published by
 * the Eclipse Foundation.
 */
package org.jgrapht.io;

import junit.framework.TestCase;
import org.jgrapht.Graph;
import org.jgrapht.Graphs;
import org.jgrapht.VertexFactory;
import org.jgrapht.generate.NamedGraphGenerator;
import org.jgrapht.graph.*;
import org.junit.Test;

import java.io.ByteArrayInputStream;
import java.io.InputStream;
import java.io.InputStreamReader;
import java.io.UnsupportedEncodingException;
import java.nio.charset.StandardCharsets;
import java.util.Arrays;

import static org.junit.Assert.assertArrayEquals;
import static org.junit.Assert.assertEquals;

/**
 * Tests for Graph6Sparse6Importer
 * Sparse6/Graph6 strings are generated with Sage Math engine
 *
 * @author Joris Kinable
 */
public class Graph6Sparse6ImporterTest extends TestCase{

    public <E> Graph<Integer, E> readGraph(
            InputStream in, Class<? extends E> edgeClass, boolean weighted)
            throws ImportException
    {
        Graph<Integer, E> g;
        if (weighted)
            g = new WeightedPseudograph<>(edgeClass);
        else
            g = new Pseudograph<>(edgeClass);

        Graph6Sparse6Importer<Integer, E> importer = new Graph6Sparse6Importer<>(
                (l, a) -> Integer.parseInt(l), (f, t, l, a) -> g.getEdgeFactory().createEdge(f, t));
        try {
            importer.importGraph(g, new InputStreamReader(in, "UTF-8"));
        } catch (UnsupportedEncodingException e) {
            // cannot happen
        }

        return g;
    }

    @Test
    public void testExampleGraph()
            throws ImportException
    {
        String input = ":Fa@x^\n";

        Graph<Integer,
                DefaultEdge> graph = readGraph(
                new ByteArrayInputStream(input.getBytes(StandardCharsets.UTF_8)),
                DefaultEdge.class, false);

        assertEquals(7, graph.vertexSet().size());
        assertEquals(4, graph.edgeSet().size());

        int[][] edges = { {0,1}, {0,2}, {1,2}, {5,6} };
        for (int[] edge : edges)
            assertTrue(graph.containsEdge(edge[0], edge[1]));
    }

    @Test
    public void pseudoGraph() throws ImportException{
        //Klein7RegularGraph
        String input = ":B_`V";

        Graph<Integer,
                DefaultEdge> graph = readGraph(
                new ByteArrayInputStream(input.getBytes(StandardCharsets.UTF_8)),
                DefaultEdge.class, false);

        Graph<Integer, DefaultEdge> orig=new Pseudograph<>(DefaultEdge.class);
        Graphs.addAllVertices(orig, Arrays.asList(0,1,2));
        orig.addEdge(0,1);
        orig.addEdge(0,1);
        orig.addEdge(1,2);
        orig.addEdge(2,2);
        orig.addEdge(2,0);

        this.compare(orig, graph);

    }
    @Test
    public void testNumberVertices1()
            throws ImportException
    {
        String input = "~??~?????_@?CG??B??@OG?C?G???GO??W@a???CO???OACC?OA?P@G??O??????G??C????c?G?CC?_?@???C_??_?C????PO?C_??AA?OOAHCA___?CC?A?CAOGO??????A??G?GR?C?_o`???g???A_C?OG??O?G_IA????_QO@EG???O??C?_?C@?G???@?_??AC?AO?a???O?????A?_Dw?H???__O@AAOAACd?_C??G?G@??GO?_???O@?_O??W??@P???AG??B?????G??GG???A??@?aC_G@A??O??_?A?????O@Z?_@M????GQ@_G@?C?\n";

        Graph<Integer,
                DefaultEdge> graph = readGraph(
                new ByteArrayInputStream(input.getBytes(StandardCharsets.UTF_8)),
                DefaultEdge.class, false);

        assertEquals(63, graph.vertexSet().size());
    }

    @Test
    public void testNumberVertices2()
            throws ImportException
    {
        String input = "_???C?@AA?_?A?O?C??S??O?q_?P?CHD??@?C?GC???C??GG?C_??O?COG????I?J??Q??O?_@@??@??????\n";

        Graph<Integer,
                DefaultEdge> graph = readGraph(
                new ByteArrayInputStream(input.getBytes(StandardCharsets.UTF_8)),
                DefaultEdge.class, false);

        assertEquals(32, graph.vertexSet().size());
    }

    @Test
    public void testGraph6a()
            throws ImportException
    {
        //Klein7RegularGraph
        String input = "WzK[WgIOT@Wq_A?NALPAq?{GDASCCXO?l?OJAGOY_D@__wb";

        Graph<Integer,
                DefaultEdge> graph = readGraph(
                new ByteArrayInputStream(input.getBytes(StandardCharsets.UTF_8)),
                DefaultEdge.class, false);

        this.compare(NamedGraphGenerator.klein7RegularGraph(), graph);
    }

    @Test
    public void testGraph6b()
            throws ImportException
    {
        //ellinghamHorton78Graph
        String input = "~?@MhEGHC?AG?_PO@?Ga?GA???C??G??G??C??P???G@?G_??????P????_??AG??O@???@C??A?G?????????C????@?????G?????_????P?????@?????G????????????P??????C?????AG????A?G?????_???????H???????G???????_??????@???????@????????_??????AG???????@?????_?@C????????????????AG????????C????????P???????A?G????????G_?????C??G_???????????????????_?????????G?????C???@??????????_?????@????G?????A???????????????_??????????@????@?????AG??????????C????G?????G@?AG@????????????????@??o??????CW????????????C?W?????????????I???????????c?G";

        Graph<Integer,
                DefaultEdge> graph = readGraph(
                new ByteArrayInputStream(input.getBytes(StandardCharsets.UTF_8)),
                DefaultEdge.class, false);

        this.compare(NamedGraphGenerator.ellinghamHorton78Graph(), graph);
    }

    @Test
    public void testGraph6c()
            throws ImportException
    {
        //goldnerHararyGraph
        String input = "JntIBcPEA~_";

        Graph<Integer,
                DefaultEdge> graph = readGraph(
                new ByteArrayInputStream(input.getBytes(StandardCharsets.UTF_8)),
                DefaultEdge.class, false);

        this.compare(NamedGraphGenerator.goldnerHararyGraph(), graph);
    }

    @Test
    public void testGraph6d()
            throws ImportException
    {
        //buckyBallGraph
        String input = "{R??OKGPG??@AA??_???@@?GO?G?????CAGA?OGO??????@???O??C@_??O??G?@?????????W???D????OS??????????????O@????@BG???????????_???_??????@B??@???_??O???g?????????????C????C???????C?W?A????C??_????D_???????????????_????C????????_?@??????O?g??????@@O?A?????????????C?C?_??????A????????OQ????????@O????????B";

        Graph<Integer,
                DefaultEdge> graph = readGraph(
                new ByteArrayInputStream(input.getBytes(StandardCharsets.UTF_8)),
                DefaultEdge.class, false);

        this.compare(NamedGraphGenerator.buckyBallGraph(), graph);
    }

    @Test
    public void testGraph6f()
            throws ImportException
    {
        //heawoodGraph
        String input = "MhEGHC@AI?_PC@_G_";

        Graph<Integer,
                DefaultEdge> graph = readGraph(
                new ByteArrayInputStream(input.getBytes(StandardCharsets.UTF_8)),
                DefaultEdge.class, false);

        this.compare(NamedGraphGenerator.heawoodGraph(), graph);
    }

    @Test
    public void testSparse6a()
            throws ImportException
    {
        //Klein7RegularGraph
        String input = ":W__@`AaBbC_CDbDcE`F_AG_@DEH_IgHIJbFGIKaFHILeFGHMdFKN_EKOPaCNPQ`HOQRcGLRS`BKMSTdJKLPTU\n";

        Graph<Integer,
                DefaultEdge> graph = readGraph(
                new ByteArrayInputStream(input.getBytes(StandardCharsets.UTF_8)),
                DefaultEdge.class, false);

        this.compare(NamedGraphGenerator.klein7RegularGraph(), graph);
    }

    @Test
    public void testSparse6b()
            throws ImportException
    {
        //ellinghamHorton78Graph
        String input = ":~?@M_GEA_w?C`WGEaOOGaWWI_OmGBGKL`w}OcXINCxQGCPUWCp]WdPeOEh[Zc`q^Fh}_gXwagyAfGaYfhAa^IYEgIyqlji}ojREqfa{rlbCtljKvjbatMYWv_Jq|hBy{hSAdn{M\\\\OCRAeRtEa_wVlSHBhagjkBgzpCY}OSr";

<<<<<<< HEAD
        //diameter: 9, radius 6, girth 3
        int[][] edges = { {0,1}, {0,2}, {1,2}, {5,6} };
        for (int[] edge : edges)
            assertTrue(graph.containsEdge(edge[0], edge[1]));
    }

    @Test
    public void testSparse64()
            throws ImportException
    {
        //HarborthGraph
        String input = ":s_OGKI?@_?g[QABAo__YEFCp@?iIEbqHWuWLbbh?}[OfcXpGhNHdYPY_SgdYX]pZkfJPuo[lfZHys^mFcDs}`pG{UNNgoHC}DIgrI[qjMhTyDQrQlVydrBYmWkn\n";
=======
        Graph<Integer,
                DefaultEdge> graph = readGraph(
                new ByteArrayInputStream(input.getBytes(StandardCharsets.UTF_8)),
                DefaultEdge.class, false);

        this.compare(NamedGraphGenerator.ellinghamHorton78Graph(), graph);
    }

    @Test
    public void testSparse6c()
            throws ImportException
    {
        //goldnerHararyGraph
        String input = ":J`E?POAMHGpCKsrrHCXAeM`N";
>>>>>>> 57d64b54

        Graph<Integer,
                DefaultEdge> graph = readGraph(
                new ByteArrayInputStream(input.getBytes(StandardCharsets.UTF_8)),
                DefaultEdge.class, false);

<<<<<<< HEAD
        assertEquals(52, graph.vertexSet().size());
        assertEquals(104, graph.edgeSet().size());

        //diameter: 9, radius 6, girth 3
    }


//    @Test
//    public void testSparse64()
//            throws ImportException
//    {
//        //HallJankoGraph
//        String input = (":~?@c__E@?g?A?w?A@GCA_?CA`OWF`W?EAW?@?_OD@_[GAgcIaGGB@OcIA"
//        "wCE@o_K_?GB@?WGAouC@OsN_?GB@O[GB`A@@_e?@OgLB_{Q_?GC@O[GAOs"
//        "OCWGBA?kKBPA@?_[KB_{OCPKT`o_RD`]A?o[HBOwODW?DA?cIB?wRDP[X`"
//        "ogKB_{QD@]B@o_KBPWXE`mC@o_JB?{PDPq@?oWGA_{OCPKTDp_YEwCA@_c"
//        "IBOwOC`OX_OGB@?WPDPcYFg?C@_gKBp?SE@cYF`{_`?SGAOoOC`_\\FwCE"
//        "A?gKBO{QD@k[FqI??_OFA_oQE@k\\Fq?`GgCB@pGRD@_XFP{a_?SE@ocIA"
//        "ooNCPOUEqU@?oODA?cJB_{UEqYC@_kLC@CREPk]GAGbHgCA@?SMBpCSD`["
//        "YFq?`Ga]BA?gPC`KSD`_\\Fa?cHWGB@?[IAooPD`[WF@s^HASeIg?@@OcP"
//        "C`KYF@w^GQ[h`O[HAooMC@CQCpSVEPk\\GaSeIG?FA?kLB_{OC`OVE@cYG"
//        "QUA@?WLBp?PC`KVEqKgJg?DA?sMBpCSDP[WEQKfIay@?_KD@_[GC`SUE@k"
//        "[FaKdHa[k_?OLC@CRD@WVEpo^HAWfIAciIqoo_?CB@?kMCpOUE`o\\GAKg"
//        "IQgq_?GD@_[GB?{OCpWVE@cYFACaHAWhJR?q_?CC@_kKBpC\\GACdHa[kJ"
//        "a{o_?CA?oOFBpGRD@o\\GaKdIQonKrOt_?WHA`?PC`KTD`k]FqSeIaolJr"
//        "CqLWCA@OkKCPGRDpcYGAKdIAgjJAsmJr?t__OE@ogJB_{XEps`HA[gIQwn"
//        "KWKGAOoMBpGUE`k[Fa?aHqckJbSuLw?@?_SHA_kLC@OTFPw^GaOkLg?B@?"
//        "[HA_{PDP_XFaCbHa[gIqooKRWx_?CFBpOTE@cZFPw^GACcHQgoKrSvMwWG"
//        "BOwQCp_YFP{`HASfJAwnKRSx_OSSDP[WEq?aGqSfIQsoKR_zNWCE@o_HA_"
//        "sREPg^GAGcHQWfIAciKbOxNg?A@__IAooMC`KTD`g\\GAKcIasoKrOtLb["
//        "wMbyCA?cKBp?TD`[WE`s^GQGbHqcjJrK{NRw~_oODA?sNC@CQCpOZF@s]G"
//        "QOfIaolJrGsLbk}_?OFA_sRD@SVE`k[HQcjJa{qLb[xMb|?_OOFA?cIAos"
//        "RDP_ZFa?aGqOfIAsuMbk{Ns@@OsQAA_sPDPWXE`o\\FqKdIQkkJrCuLr_x"
//        "Mro}NsDAPG?@@OWFApKUE@o`IQolKRKsLrc|NsQC@OWGAOgJCpOWE`o_GQ"
//        "KiIqwnKr_~OcLCPS]A?oWHA_oMBpKSDP[\\FagjKBWxMbk{OSQ@@O_IAoo"
//        "LBpCSD`g\\FaGbHQWgIQgmKRKwMRl?PgGC@OWHB@KSE@c[FqCaGqSeIAkk"
//        "KBCqLBSuMBpGQWCA@?cKBOwRDPWVE@k^GqOfJr?pKbKtLrs}OSHDQwKIBO"
//        "wPD@WWEQ?`HQWfIQglKBOtLbo}Ns@@OsTE_?kLCpWWHA[gIqomKBGwMRgz"
//        "NBw~OSPDPc\\H_?CFAOoLCPSVE`o\\GAOeJAwpKbKtMrx?Qcq??OKFA?gJ"
//        "B`?QDpcYEpo]FqKfIAgjJB?qKr_{NS@A__SE@o_HBO{PC`OTD`{_HaciIq"
//        "{vMbt?OcPFQCeB@?SKBOwRD@SXE`k[FPw`HQ_lKRKxNRxBPC\\HQclK_?K"
//        "EB?sOC`OTDa?`GqWgJRCrNBw~OSHFQStMRtDQ_?KC@OoQE`k_GaOdHa[gI"
//        "q{tMBg|Nb|?OcPMSDDQSwCB@_cJB_{OCpOVFP{dHa[jJQwqKrk}NsHBQCd"
//        "MRtMA?oSEA_wPDp_YEpo]GAOeIq{pLBk}NsLEQCtNTDU??OKEA_oLC@[[G"
//        "aKnKBOtLbk~OCPFQStNSDLSTgGKC@GSD`[WEpw_GQGcIAciJAwpKb_xMbk"
//        "~QShJRc|R`_wNCPcZF@s^GAGbHA_hJR?qKrOvMRg|NsDEPsxTTgCB@?gJB"
//        "?sMC@CUDp_]FqCaHQcjJQwtLrhCPS\\IRCtQTw?B@?SHA_wPC`_aGqOiJa"
//        "{oKRKvMRpFQChKRtXVUTi??ocNC@KUE@cYFaGdHa_mJrKsLb[yMro|OcXI"
//        "RdPTTddZaOgJB@?UEPk[FQCfIaolJrSvMBczNR|AOsXFQCtOTtaB@?WGAP"
//        "?TEPo\\GAGdHqgmKBCqLR[xMb|?PC`HQs|TTt`XUtu@?o[HB?sNCPGXF@{"
//        "_GQKcIqolJb_yNCLDPs`MRtDRTTdYUwSEA?kLB`CWF@s]FqGgIqooLRgzN"
//        "RxFQSlMSDDQTDXVUTi@?_KDAOoLBpKUEQOfIa{oLB_xMrt?Os\\HQcpMST"
//        "HSTtl[VT}A@ocJBOwSD`_XEpo_Ha_mJrKtLbgzNSTGQspLRtDUUDp\\WG["
//        "HB`CQCp[WFQGgIQgkJQ{rLbc{Nc@APsdLRt@PSt\\WUtt_Wn")+"\n";
//
//        Graph<Integer,
//                DefaultEdge> graph = readGraph(
//                new ByteArrayInputStream(input.getBytes(StandardCharsets.UTF_8)),
//                DefaultEdge.class, false);
//
//        assertEquals(24, graph.vertexSet().size());
//        assertEquals(84, graph.edgeSet().size());
//
//        int[][] edges = { {0,1}, {0,2}, {1,2}, {5,6} };
//        for (int[] edge : edges)
//            assertTrue(graph.containsEdge(edge[0], edge[1]));
//    }
=======
        this.compare(NamedGraphGenerator.goldnerHararyGraph(), graph);
    }
>>>>>>> 57d64b54

    @Test
    public void testSparse6d()
            throws ImportException
    {
        //buckyBallGraph
        String input = ":{`?GGIKCa`gcCIGdag_iXNFPPsK`RHP`PIMMHtqtM]VKShXiyZMUBTWw]pDcDpAa`XI}@IeghHyXPjTV[IlXLTQtay@ooWUUT_qtkU[vSucLmJ]Aw_MVV";

        Graph<Integer,
                DefaultEdge> graph = readGraph(
                new ByteArrayInputStream(input.getBytes(StandardCharsets.UTF_8)),
                DefaultEdge.class, false);

        this.compare(NamedGraphGenerator.buckyBallGraph(), graph);
    }

    @Test
    public void testSparse6f()
            throws ImportException
    {
        //heawoodGraph
        String input = ":M`ESwCjGtyGaeqhj_`f";

        Graph<Integer,
                DefaultEdge> graph = readGraph(
                new ByteArrayInputStream(input.getBytes(StandardCharsets.UTF_8)),
                DefaultEdge.class, false);

        this.compare(NamedGraphGenerator.heawoodGraph(), graph);
    }




    private <V,E> void compare(Graph<V,E> orig, Graph<V,E> g){
        assertEquals(orig.vertexSet().size(), g.vertexSet().size());
        assertEquals(orig.edgeSet().size(), g.edgeSet().size());

        //The original and output graph cannot be compared 1:1 since sparse6/graph6 encodings do not preserve vertex labels
        //Testing for graph isomorphism is hard, so we compare characteristics.
        int[] degeeVectorOrig=new int[orig.vertexSet().size()];
        for(V v : orig.vertexSet())
            degeeVectorOrig[orig.degreeOf(v)]++;

        int[] degeeVectorG=new int[g.vertexSet().size()];
        for(V v : g.vertexSet())
            degeeVectorG[g.degreeOf(v)]++;

        //ADD tests for diameter, radius, girth

//        System.out.println(Arrays.toString(degeeVectorOrig));
//        System.out.println(Arrays.toString(degeeVectorG));
//        assertArrayEquals(degeeVectorOrig, degeeVectorG);
//        System.out.println("finished comp");
    }

}<|MERGE_RESOLUTION|>--- conflicted
+++ resolved
@@ -229,20 +229,6 @@
         //ellinghamHorton78Graph
         String input = ":~?@M_GEA_w?C`WGEaOOGaWWI_OmGBGKL`w}OcXINCxQGCPUWCp]WdPeOEh[Zc`q^Fh}_gXwagyAfGaYfhAa^IYEgIyqlji}ojREqfa{rlbCtljKvjbatMYWv_Jq|hBy{hSAdn{M\\\\OCRAeRtEa_wVlSHBhagjkBgzpCY}OSr";
 
-<<<<<<< HEAD
-        //diameter: 9, radius 6, girth 3
-        int[][] edges = { {0,1}, {0,2}, {1,2}, {5,6} };
-        for (int[] edge : edges)
-            assertTrue(graph.containsEdge(edge[0], edge[1]));
-    }
-
-    @Test
-    public void testSparse64()
-            throws ImportException
-    {
-        //HarborthGraph
-        String input = ":s_OGKI?@_?g[QABAo__YEFCp@?iIEbqHWuWLbbh?}[OfcXpGhNHdYPY_SgdYX]pZkfJPuo[lfZHys^mFcDs}`pG{UNNgoHC}DIgrI[qjMhTyDQrQlVydrBYmWkn\n";
-=======
         Graph<Integer,
                 DefaultEdge> graph = readGraph(
                 new ByteArrayInputStream(input.getBytes(StandardCharsets.UTF_8)),
@@ -257,85 +243,14 @@
     {
         //goldnerHararyGraph
         String input = ":J`E?POAMHGpCKsrrHCXAeM`N";
->>>>>>> 57d64b54
-
-        Graph<Integer,
-                DefaultEdge> graph = readGraph(
-                new ByteArrayInputStream(input.getBytes(StandardCharsets.UTF_8)),
-                DefaultEdge.class, false);
-
-<<<<<<< HEAD
-        assertEquals(52, graph.vertexSet().size());
-        assertEquals(104, graph.edgeSet().size());
-
-        //diameter: 9, radius 6, girth 3
-    }
-
-
-//    @Test
-//    public void testSparse64()
-//            throws ImportException
-//    {
-//        //HallJankoGraph
-//        String input = (":~?@c__E@?g?A?w?A@GCA_?CA`OWF`W?EAW?@?_OD@_[GAgcIaGGB@OcIA"
-//        "wCE@o_K_?GB@?WGAouC@OsN_?GB@O[GB`A@@_e?@OgLB_{Q_?GC@O[GAOs"
-//        "OCWGBA?kKBPA@?_[KB_{OCPKT`o_RD`]A?o[HBOwODW?DA?cIB?wRDP[X`"
-//        "ogKB_{QD@]B@o_KBPWXE`mC@o_JB?{PDPq@?oWGA_{OCPKTDp_YEwCA@_c"
-//        "IBOwOC`OX_OGB@?WPDPcYFg?C@_gKBp?SE@cYF`{_`?SGAOoOC`_\\FwCE"
-//        "A?gKBO{QD@k[FqI??_OFA_oQE@k\\Fq?`GgCB@pGRD@_XFP{a_?SE@ocIA"
-//        "ooNCPOUEqU@?oODA?cJB_{UEqYC@_kLC@CREPk]GAGbHgCA@?SMBpCSD`["
-//        "YFq?`Ga]BA?gPC`KSD`_\\Fa?cHWGB@?[IAooPD`[WF@s^HASeIg?@@OcP"
-//        "C`KYF@w^GQ[h`O[HAooMC@CQCpSVEPk\\GaSeIG?FA?kLB_{OC`OVE@cYG"
-//        "QUA@?WLBp?PC`KVEqKgJg?DA?sMBpCSDP[WEQKfIay@?_KD@_[GC`SUE@k"
-//        "[FaKdHa[k_?OLC@CRD@WVEpo^HAWfIAciIqoo_?CB@?kMCpOUE`o\\GAKg"
-//        "IQgq_?GD@_[GB?{OCpWVE@cYFACaHAWhJR?q_?CC@_kKBpC\\GACdHa[kJ"
-//        "a{o_?CA?oOFBpGRD@o\\GaKdIQonKrOt_?WHA`?PC`KTD`k]FqSeIaolJr"
-//        "CqLWCA@OkKCPGRDpcYGAKdIAgjJAsmJr?t__OE@ogJB_{XEps`HA[gIQwn"
-//        "KWKGAOoMBpGUE`k[Fa?aHqckJbSuLw?@?_SHA_kLC@OTFPw^GaOkLg?B@?"
-//        "[HA_{PDP_XFaCbHa[gIqooKRWx_?CFBpOTE@cZFPw^GACcHQgoKrSvMwWG"
-//        "BOwQCp_YFP{`HASfJAwnKRSx_OSSDP[WEq?aGqSfIQsoKR_zNWCE@o_HA_"
-//        "sREPg^GAGcHQWfIAciKbOxNg?A@__IAooMC`KTD`g\\GAKcIasoKrOtLb["
-//        "wMbyCA?cKBp?TD`[WE`s^GQGbHqcjJrK{NRw~_oODA?sNC@CQCpOZF@s]G"
-//        "QOfIaolJrGsLbk}_?OFA_sRD@SVE`k[HQcjJa{qLb[xMb|?_OOFA?cIAos"
-//        "RDP_ZFa?aGqOfIAsuMbk{Ns@@OsQAA_sPDPWXE`o\\FqKdIQkkJrCuLr_x"
-//        "Mro}NsDAPG?@@OWFApKUE@o`IQolKRKsLrc|NsQC@OWGAOgJCpOWE`o_GQ"
-//        "KiIqwnKr_~OcLCPS]A?oWHA_oMBpKSDP[\\FagjKBWxMbk{OSQ@@O_IAoo"
-//        "LBpCSD`g\\FaGbHQWgIQgmKRKwMRl?PgGC@OWHB@KSE@c[FqCaGqSeIAkk"
-//        "KBCqLBSuMBpGQWCA@?cKBOwRDPWVE@k^GqOfJr?pKbKtLrs}OSHDQwKIBO"
-//        "wPD@WWEQ?`HQWfIQglKBOtLbo}Ns@@OsTE_?kLCpWWHA[gIqomKBGwMRgz"
-//        "NBw~OSPDPc\\H_?CFAOoLCPSVE`o\\GAOeJAwpKbKtMrx?Qcq??OKFA?gJ"
-//        "B`?QDpcYEpo]FqKfIAgjJB?qKr_{NS@A__SE@o_HBO{PC`OTD`{_HaciIq"
-//        "{vMbt?OcPFQCeB@?SKBOwRD@SXE`k[FPw`HQ_lKRKxNRxBPC\\HQclK_?K"
-//        "EB?sOC`OTDa?`GqWgJRCrNBw~OSHFQStMRtDQ_?KC@OoQE`k_GaOdHa[gI"
-//        "q{tMBg|Nb|?OcPMSDDQSwCB@_cJB_{OCpOVFP{dHa[jJQwqKrk}NsHBQCd"
-//        "MRtMA?oSEA_wPDp_YEpo]GAOeIq{pLBk}NsLEQCtNTDU??OKEA_oLC@[[G"
-//        "aKnKBOtLbk~OCPFQStNSDLSTgGKC@GSD`[WEpw_GQGcIAciJAwpKb_xMbk"
-//        "~QShJRc|R`_wNCPcZF@s^GAGbHA_hJR?qKrOvMRg|NsDEPsxTTgCB@?gJB"
-//        "?sMC@CUDp_]FqCaHQcjJQwtLrhCPS\\IRCtQTw?B@?SHA_wPC`_aGqOiJa"
-//        "{oKRKvMRpFQChKRtXVUTi??ocNC@KUE@cYFaGdHa_mJrKsLb[yMro|OcXI"
-//        "RdPTTddZaOgJB@?UEPk[FQCfIaolJrSvMBczNR|AOsXFQCtOTtaB@?WGAP"
-//        "?TEPo\\GAGdHqgmKBCqLR[xMb|?PC`HQs|TTt`XUtu@?o[HB?sNCPGXF@{"
-//        "_GQKcIqolJb_yNCLDPs`MRtDRTTdYUwSEA?kLB`CWF@s]FqGgIqooLRgzN"
-//        "RxFQSlMSDDQTDXVUTi@?_KDAOoLBpKUEQOfIa{oLB_xMrt?Os\\HQcpMST"
-//        "HSTtl[VT}A@ocJBOwSD`_XEpo_Ha_mJrKtLbgzNSTGQspLRtDUUDp\\WG["
-//        "HB`CQCp[WFQGgIQgkJQ{rLbc{Nc@APsdLRt@PSt\\WUtt_Wn")+"\n";
-//
-//        Graph<Integer,
-//                DefaultEdge> graph = readGraph(
-//                new ByteArrayInputStream(input.getBytes(StandardCharsets.UTF_8)),
-//                DefaultEdge.class, false);
-//
-//        assertEquals(24, graph.vertexSet().size());
-//        assertEquals(84, graph.edgeSet().size());
-//
-//        int[][] edges = { {0,1}, {0,2}, {1,2}, {5,6} };
-//        for (int[] edge : edges)
-//            assertTrue(graph.containsEdge(edge[0], edge[1]));
-//    }
-=======
+
+        Graph<Integer,
+                DefaultEdge> graph = readGraph(
+                new ByteArrayInputStream(input.getBytes(StandardCharsets.UTF_8)),
+                DefaultEdge.class, false);
+
         this.compare(NamedGraphGenerator.goldnerHararyGraph(), graph);
     }
->>>>>>> 57d64b54
 
     @Test
     public void testSparse6d()
